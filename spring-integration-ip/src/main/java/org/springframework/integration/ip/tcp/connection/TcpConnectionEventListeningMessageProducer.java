/*
 * Copyright 2002-2013 the original author or authors.
 *
 * Licensed under the Apache License, Version 2.0 (the "License");
 * you may not use this file except in compliance with the License.
 * You may obtain a copy of the License at
 *
 *      http://www.apache.org/licenses/LICENSE-2.0
 *
 * Unless required by applicable law or agreed to in writing, software
 * distributed under the License is distributed on an "AS IS" BASIS,
 * WITHOUT WARRANTIES OR CONDITIONS OF ANY KIND, either express or implied.
 * See the License for the specific language governing permissions and
 * limitations under the License.
 */
package org.springframework.integration.ip.tcp.connection;

import java.util.Arrays;
import java.util.HashSet;
import java.util.Set;

import org.springframework.context.ApplicationListener;
import org.springframework.integration.core.MessageProducer;
import org.springframework.integration.endpoint.MessageProducerSupport;
import org.springframework.integration.support.MessageBuilder;
import org.springframework.messaging.Message;
import org.springframework.util.Assert;
import org.springframework.util.CollectionUtils;

/**
 * {@link MessageProducer} that produces Messages with @link {@link TcpConnectionEvent}
 * payloads.
 * @author Gary Russell
 * @since 3.0
 *
 */
public class TcpConnectionEventListeningMessageProducer extends MessageProducerSupport
	implements ApplicationListener<TcpConnectionEvent> {

	private volatile Set<Class<? extends TcpConnectionEvent>> eventTypes =
			new HashSet<Class<? extends TcpConnectionEvent>>();

	/**
	 * Set the list of event types (classes that extend TcpConnectionEvent) that
	 * this adapter should send to the message channel. By default, all event
	 * types will be sent.
	 */
	public void setEventTypes(Class<? extends TcpConnectionEvent>[] eventTypes) {
		Assert.notEmpty(eventTypes, "at least one event type is required");
		Set<Class<? extends TcpConnectionEvent>> eventTypeSet = new HashSet<Class<? extends TcpConnectionEvent>>();
<<<<<<< HEAD
		eventTypeSet.addAll(CollectionUtils.<Class<TcpConnectionEvent>> arrayToList(eventTypes));
=======
		eventTypeSet.addAll(Arrays.asList(eventTypes));
>>>>>>> 43226da6
		this.eventTypes = eventTypeSet;
	}

	@Override
	public void onApplicationEvent(TcpConnectionEvent event) {
		if (this.isRunning()) {
			if (CollectionUtils.isEmpty(this.eventTypes)) {
				this.sendMessage(messageFromEvent(event));
			}
			else {
				for (Class<? extends TcpConnectionEvent> eventType : this.eventTypes) {
					if (eventType.isAssignableFrom(event.getClass())) {
						this.sendMessage(messageFromEvent(event));
						break;
					}
				}
			}
		}
	}

	protected Message<TcpConnectionEvent> messageFromEvent(TcpConnectionEvent event) {
		return MessageBuilder.withPayload(event).build();
	}

}<|MERGE_RESOLUTION|>--- conflicted
+++ resolved
@@ -48,11 +48,7 @@
 	public void setEventTypes(Class<? extends TcpConnectionEvent>[] eventTypes) {
 		Assert.notEmpty(eventTypes, "at least one event type is required");
 		Set<Class<? extends TcpConnectionEvent>> eventTypeSet = new HashSet<Class<? extends TcpConnectionEvent>>();
-<<<<<<< HEAD
-		eventTypeSet.addAll(CollectionUtils.<Class<TcpConnectionEvent>> arrayToList(eventTypes));
-=======
 		eventTypeSet.addAll(Arrays.asList(eventTypes));
->>>>>>> 43226da6
 		this.eventTypes = eventTypeSet;
 	}
 
